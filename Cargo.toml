[package]

name = "timely"
version = "0.5.0"
authors = ["Frank McSherry <fmcsherry@me.com>"]

description = "A low-latency data-parallel dataflow system in Rust"

# These URLs point to more information about the repository
documentation = "https://frankmcsherry.github.com/timely-dataflow"
homepage = "https://github.com/frankmcsherry/timely-dataflow"
repository = "https://github.com/frankmcsherry/timely-dataflow.git"
keywords = ["timely", "dataflow"]
license = "MIT"

#build = "booktests.rs"

[dependencies]
abomonation = "0.5"
abomonation_derive = "0.3"
<<<<<<< HEAD
#timely_communication = "0.5"
timely_communication = { path = "./communication"}
byteorder="0.4.2"
=======
timely_communication = "0.5"
byteorder="1"
>>>>>>> 9afac417
time="0.1.34"

[dev-dependencies]
timely_sort="0.1.6"
getopts="0.2.14"
rand="0.4"
#skeptic = "0.12"

#[build-dependencies]
#skeptic = "0.12"

[profile.release]
opt-level = 3
debug = true
rpath = false
lto = true
debug-assertions = false<|MERGE_RESOLUTION|>--- conflicted
+++ resolved
@@ -18,14 +18,9 @@
 [dependencies]
 abomonation = "0.5"
 abomonation_derive = "0.3"
-<<<<<<< HEAD
 #timely_communication = "0.5"
 timely_communication = { path = "./communication"}
-byteorder="0.4.2"
-=======
-timely_communication = "0.5"
 byteorder="1"
->>>>>>> 9afac417
 time="0.1.34"
 
 [dev-dependencies]
