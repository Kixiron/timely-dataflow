//! Extension trait and implementation for observing and action on streamed data.

use Data;
use dataflow::channels::pact::Pipeline;
use dataflow::{Stream, Scope};
use dataflow::operators::generic::Operator;

/// Methods to inspect records and batches of records on a stream.
pub trait Inspect<G: Scope, D: Data> {
    /// Runs a supplied closure on each observed data element.
    ///
    /// #Examples
    /// ```
    /// use timely::dataflow::operators::{ToStream, Map, Inspect};
    ///
    /// timely::example(|scope| {
    ///     (0..10).to_stream(scope)
    ///            .inspect(|x| println!("seen: {:?}", x));
    /// });
    /// ```
    fn inspect(&self, mut func: impl FnMut(&D)+'static) -> Stream<G, D> {
        self.inspect_batch(move |_, data| {
            for datum in data.iter() { func(datum); }
        })
    }

    /// Runs a supplied closure on each observed data element and associated time.
    ///
    /// #Examples
    /// ```
    /// use timely::dataflow::operators::{ToStream, Map, Inspect};
    ///
    /// timely::example(|scope| {
    ///     (0..10).to_stream(scope)
    ///            .inspect_time(|t, x| println!("seen at: {:?}\t{:?}", t, x));
    /// });
    /// ```
    fn inspect_time(&self, mut func: impl FnMut(&G::Timestamp, &D)+'static) -> Stream<G, D> {
        self.inspect_batch(move |time, data| {
            for datum in data.iter() {
                func(&time, &datum);
            }
        })
    }

    /// Runs a supplied closure on each observed data batch (time and data slice).
    ///
    /// #Examples
    /// ```
    /// use timely::dataflow::operators::{ToStream, Map, Inspect};
    ///
    /// timely::example(|scope| {
    ///     (0..10).to_stream(scope)
    ///            .inspect_batch(|t,xs| println!("seen at: {:?}\t{:?} records", t, xs.len()));
    /// });
    /// ```
    fn inspect_batch(&self, func: impl FnMut(&G::Timestamp, &[D])+'static) -> Stream<G, D>;
}

impl<G: Scope, D: Data> Inspect<G, D> for Stream<G, D> {
<<<<<<< HEAD

    fn inspect<F: FnMut(&D)+'static>(&self, mut func: F) -> Stream<G, D> {
        let mut vector = Vec::new();
        self.unary_stream(Pipeline, "Inspect", move |input, output| {
            input.for_each(|time, data| {
                data.swap(&mut vector);
                for datum in vector.iter() { func(datum); }
                output.session(&time).give_vec(&mut vector);
            });
        })
    }

    fn inspect_batch<F: FnMut(&G::Timestamp, &[D])+'static>(&self, mut func: F) -> Stream<G, D> {
        let mut vector = Vec::new();
        self.unary_stream(Pipeline, "InspectBatch", move |input, output| {
=======
    fn inspect_batch(&self, mut func: impl FnMut(&G::Timestamp, &[D])+'static) -> Stream<G, D> {
        self.unary(Pipeline, "InspectBatch", move |_,_| move |input, output| {
>>>>>>> da854915
            input.for_each(|time, data| {
                data.swap(&mut vector);
                func(&time, &vector[..]);
                output.session(&time).give_vec(&mut vector);
            });
        })
    }
}<|MERGE_RESOLUTION|>--- conflicted
+++ resolved
@@ -58,26 +58,10 @@
 }
 
 impl<G: Scope, D: Data> Inspect<G, D> for Stream<G, D> {
-<<<<<<< HEAD
 
-    fn inspect<F: FnMut(&D)+'static>(&self, mut func: F) -> Stream<G, D> {
+    fn inspect_batch(&self, mut func: impl FnMut(&G::Timestamp, &[D])+'static) -> Stream<G, D> {
         let mut vector = Vec::new();
-        self.unary_stream(Pipeline, "Inspect", move |input, output| {
-            input.for_each(|time, data| {
-                data.swap(&mut vector);
-                for datum in vector.iter() { func(datum); }
-                output.session(&time).give_vec(&mut vector);
-            });
-        })
-    }
-
-    fn inspect_batch<F: FnMut(&G::Timestamp, &[D])+'static>(&self, mut func: F) -> Stream<G, D> {
-        let mut vector = Vec::new();
-        self.unary_stream(Pipeline, "InspectBatch", move |input, output| {
-=======
-    fn inspect_batch(&self, mut func: impl FnMut(&G::Timestamp, &[D])+'static) -> Stream<G, D> {
         self.unary(Pipeline, "InspectBatch", move |_,_| move |input, output| {
->>>>>>> da854915
             input.for_each(|time, data| {
                 data.swap(&mut vector);
                 func(&time, &vector[..]);
