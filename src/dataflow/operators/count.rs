//! Counts the number of records at each time.
use std::collections::HashMap;

use timely_communication::allocator::RefOrMut;

use Data;
use dataflow::channels::pact::Pipeline;
use dataflow::{Stream, Scope};
use dataflow::operators::generic::operator::Operator;

/// Accumulates records within a timestamp.
pub trait Accumulate<G: Scope, D: Data> {
    /// Accumulates records within a timestamp.
    ///
    /// #Examples
    ///
    /// ```
    /// use timely::dataflow::operators::{ToStream, Accumulate, Capture};
    /// use timely::dataflow::operators::capture::Extract;
    /// use timely::progress::timestamp::RootTimestamp;
    ///
    /// let captured = timely::example(|scope| {
    ///     (0..10).to_stream(scope)
    ///            .accumulate(0, |sum, data| { for &x in data.iter() { *sum += x; } })
    ///            .capture()
    /// });
    ///
    /// let extracted = captured.extract();
    /// assert_eq!(extracted, vec![(RootTimestamp::new(0), vec![45])]);
    /// ```
<<<<<<< HEAD
    fn accumulate<A: Data, F: Fn(&mut A, RefOrMut<Vec<D>>)+'static>(&self, default: A, logic: F) -> Stream<G, A>;
=======
    fn accumulate<A: Data>(&self, default: A, logic: impl Fn(&mut A, &mut Content<D>)+'static) -> Stream<G, A>;
>>>>>>> da854915
    /// Counts the number of records observed at each time.
    ///
    /// #Examples
    ///
    /// ```
    /// use timely::dataflow::operators::{ToStream, Accumulate, Capture};
    /// use timely::dataflow::operators::capture::Extract;
    /// use timely::progress::timestamp::RootTimestamp;
    ///
    /// let captured = timely::example(|scope| {
    ///     (0..10).to_stream(scope)
    ///            .count()
    ///            .capture()
    /// });
    ///
    /// let extracted = captured.extract();
    /// assert_eq!(extracted, vec![(RootTimestamp::new(0), vec![10])]);
    /// ```
    fn count(&self) -> Stream<G, usize> {
        self.accumulate(0, |sum, data| *sum += data.len())
    }
}

impl<G: Scope, D: Data> Accumulate<G, D> for Stream<G, D> {
<<<<<<< HEAD
    fn accumulate<A: Data, F: Fn(&mut A, RefOrMut<Vec<D>>)+'static>(&self, default: A, logic: F) -> Stream<G, A> {
=======
    fn accumulate<A: Data>(&self, default: A, logic: impl Fn(&mut A, &mut Content<D>)+'static) -> Stream<G, A> {
>>>>>>> da854915

        let mut accums = HashMap::new();
        self.unary_notify(Pipeline, "Accumulate", vec![], move |input, output, notificator| {
            input.for_each(|time, data| {
                logic(&mut accums.entry(time.time().clone()).or_insert_with(|| default.clone()), data);
                notificator.notify_at(time.retain());
            });

            notificator.for_each(|time,_,_| {
                if let Some(accum) = accums.remove(&time) {
                    output.session(&time).give(accum);
                }
            });
        })
    }
}<|MERGE_RESOLUTION|>--- conflicted
+++ resolved
@@ -28,11 +28,7 @@
     /// let extracted = captured.extract();
     /// assert_eq!(extracted, vec![(RootTimestamp::new(0), vec![45])]);
     /// ```
-<<<<<<< HEAD
-    fn accumulate<A: Data, F: Fn(&mut A, RefOrMut<Vec<D>>)+'static>(&self, default: A, logic: F) -> Stream<G, A>;
-=======
-    fn accumulate<A: Data>(&self, default: A, logic: impl Fn(&mut A, &mut Content<D>)+'static) -> Stream<G, A>;
->>>>>>> da854915
+    fn accumulate<A: Data>(&self, default: A, logic: impl Fn(&mut A, RefOrMut<Vec<D>>)+'static) -> Stream<G, A>;
     /// Counts the number of records observed at each time.
     ///
     /// #Examples
@@ -57,11 +53,7 @@
 }
 
 impl<G: Scope, D: Data> Accumulate<G, D> for Stream<G, D> {
-<<<<<<< HEAD
-    fn accumulate<A: Data, F: Fn(&mut A, RefOrMut<Vec<D>>)+'static>(&self, default: A, logic: F) -> Stream<G, A> {
-=======
-    fn accumulate<A: Data>(&self, default: A, logic: impl Fn(&mut A, &mut Content<D>)+'static) -> Stream<G, A> {
->>>>>>> da854915
+    fn accumulate<A: Data>(&self, default: A, logic: impl Fn(&mut A, RefOrMut<Vec<D>>)+'static) -> Stream<G, A> {
 
         let mut accums = HashMap::new();
         self.unary_notify(Pipeline, "Accumulate", vec![], move |input, output, notificator| {
